--- conflicted
+++ resolved
@@ -42,94 +42,8 @@
       - name: dbt compile
         run: dbt compile --target $DESTINATION_BRANCH
 
-<<<<<<< HEAD
       - uses: godatadriven/dbt-bouncer@v0
-=======
-      - run: pytest ./tests/pytest -m no_deps -n 5
+        with:
+          config-file: dbt-bouncer.yml
 
-      - run: dbt deps
-
-      - name: dbt debug
-        run: dbt debug --target $DESTINATION_BRANCH
-
-      # Create objects in BigQuery and run unit tests
-      - name: dbt seed
-        run: dbt seed --target $DESTINATION_BRANCH
-
-      - name: dbt run --empty
-        run : dbt run --empty --target $DESTINATION_BRANCH
-
-      - name: Run unit tests
-        run: dbt test --select "test_type:unit" --target $DESTINATION_BRANCH
-
-      # Needs to be run early in the CI pipeline to allow `dbt docs generate` to succeed (which is a dependency of pre-commit and dbt-coverage)
-      - name: dbt build
-        run: dbt --warn-error build --fail-fast --full-refresh --exclude "test_type:unit" --target $DESTINATION_BRANCH
-
-      - name: dbt docs generate
-        run: dbt docs generate --target $DESTINATION_BRANCH
-
-      - name: pre-commit run -a
-        run: SKIP=autoflake,dbt-compile,dbt-docs-generate pre-commit run -a
-
-      - name: Generate docs coverage report
-        id: dbt-docs-coverage-report
-        run: |
-          dbt-coverage compute doc --cov-report coverage-doc.json --cov-format markdown >> coverage-doc.md
-          sed -i '/# Coverage report/c\# Doc coverage report.' coverage-doc.md
-
-      - uses: mshick/add-pr-comment@v2
-        with:
-            message-path: coverage-doc.md
-            message-id: dbt-docs-coverage-report
-            refresh-message-position: true
-
-      - name: Generate test coverage report
-        id: dbt-test-coverage-report
-        run: |
-          dbt-coverage compute test --cov-report coverage-test.json --cov-format markdown >> coverage-test.md
-          sed -i '/# Coverage report/c\# Test coverage report.' coverage-test.md
-
-      - uses: mshick/add-pr-comment@v2
-        with:
-            message-path: coverage-test.md
-            message-id: dbt-test-coverage-report
-            refresh-message-position: true
-
-      - run: pytest ./tests/pytest -m run_results_json -n 5
-
-      - name: dbt source freshness
-        run: dbt source freshness --target $DESTINATION_BRANCH || true # source freshness is allowed to fail in CI due to stale sources, the next command runs pytest on sources.json to validate the generated SQL (the prupose of this step)
-
-      - run: pytest ./tests/pytest -m sources_json -n 5
-
-      - name: dbt build incremental models
-        run: dbt --warn-error build --fail-fast --select config.materialized:incremental --exclude "test_type:unit" --target $DESTINATION_BRANCH
-
-      # Mart Monitor
-      - run: if [ "$DESTINATION_BRANCH" == "stg" ]; then DBT_CICD_RUN="false" dbt compile --target $DESTINATION_BRANCH --threads 64; else echo "Only runs for PRs to stg"; fi # Need manifest.json as exists during $DESTINATION_BRANCH runs and not during CI runs
-
-      - run: if [ "$DESTINATION_BRANCH" == "stg" ]; then python ./scripts/mart_monitor_commenter.py --dbt_dataset $DBT_DATASET --pull_request_id ${{ github.event.number }} --target_branch $DESTINATION_BRANCH; else echo "Only runs for PRs to stg"; fi
-
-  dev_container:
-    runs-on: ubuntu-latest
-    steps:
-      - uses: actions/checkout@v4
-
-      - name: Build container and run dbt command
-        uses: devcontainers/ci@v0.3
-        env:
-          DBT_DATASET: "cicd_${{ github.event.number }}_${{ github.run_number }}_${{ github.sha }}_dev_container"
-          DBT_PROFILES_DIR: "."
-          DESTINATION_BRANCH: "${{ github.event.pull_request.base.ref }}"
-        with:
-          runCmd: |
-            echo "${{ secrets.DBT_CICD_SA_SECRET_KEY_STG_BASE64_ENCODED }}" | base64 --decode >> ./service_account.json
-            export GOOGLE_APPLICATION_CREDENTIALS="$(pwd)/service_account.json"cloud auth activate-service-account dbt-cicd@beyond-basics-$DESTINATION_BRANCH.iam.gserviceaccount.com --key-file=./service_account.json
-            gcloud config set project beyond-basics-$DESTINATION_BRANCH
-            dbt compile --target $DESTINATION_BRANCH
-          env: |
-            DBT_DATASET
-            DBT_PROFILES_DIR
-            DESTINATION_BRANCH
->>>>>>> 38c36eac
+      - uses: godatadriven/dbt-bouncer@v0